--- conflicted
+++ resolved
@@ -69,13 +69,8 @@
                 {
                     swapChainBuffer = nullptr; // must release swap chain buffer before calling ResizeBuffers
 
-<<<<<<< HEAD
                     auto scaledWidth = roundToInt(width * dpiScalingFactor);
                     auto scaledHeight = roundToInt(height * dpiScalingFactor);
-=======
-                    auto scaledWidth = roundToInt(bufferBounds.getWidth() * scaleFactor);
-                    auto scaledHeight = roundToInt(bufferBounds.getHeight() * scaleFactor);
->>>>>>> d1628f31
                     auto hr = swapChain->ResizeBuffers(0, scaledWidth, scaledHeight, DXGI_FORMAT_UNKNOWN, swapChainFlags);
                     partialRepaintReady = false;
 
@@ -196,12 +191,8 @@
             DXGI_SWAP_EFFECT const swapEffect;
             UINT const bufferCount;
             DXGI_SCALING const dxgiScaling;
-<<<<<<< HEAD
             double dpiScalingFactor = 1.0;
-=======
-            double scaleFactor = 1.0;
             juce::Rectangle<int> bufferBounds{ 1, 1 };
->>>>>>> d1628f31
             uint32 const swapChainFlags;
             uint32 const presentSyncInterval;
             uint32 const presentFlags;
